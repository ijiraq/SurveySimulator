--- conflicted
+++ resolved
@@ -89,7 +89,6 @@
 	\rm f90wrap_*.f90
 	\rm *.fpp *.mod *.o
 	mv _$(SSIM)*.so _$(SSIM).so
-<<<<<<< HEAD
 
 _$(GOBJ).so: link $(FPPM) $(OBJM) $(FPPA) $(OBJA) _$(SSIM).so $(GIMEOBJ).f95 Makefile
 	\rm -f _$(GOBJ).so
@@ -98,6 +97,3 @@
 	\rm GiMeObj.f95 gimeobjut.mod GiMeObj.o GiMeObj.fpp
 	\rm f90wrap_*.f90
 	mv _$(GOBJ)*.so _$(GOBJ).so
-=======
-     
->>>>>>> b26ba0b3
